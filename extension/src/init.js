--- conflicted
+++ resolved
@@ -1,13 +1,9 @@
 const init = require('./server.js')
 require('./config/config')
 
-<<<<<<< HEAD
 const { initResources } = require('./config/init/initResources')
 
-const port = 8080
-=======
 const port = parseInt(process.env.EXTENSION_PORT || 8080, 10)
->>>>>>> 0fcd1c64
 
 init.listen(port, async () => {
   await initResources()
