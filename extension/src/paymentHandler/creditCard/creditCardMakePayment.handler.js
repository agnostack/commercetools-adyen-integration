--- conflicted
+++ resolved
@@ -18,28 +18,22 @@
 }
 
 function isSupported (paymentObject) {
-<<<<<<< HEAD
-  const hasMakePaymentInteraction = paymentObject.interfaceInteractions
-    .some(i => i.fields.type === 'makePayment')
-  return !hasMakePaymentInteraction
-    && paymentObject.paymentMethodInfo.paymentInterface === 'ctp-adyen-integration'
-    && paymentObject.paymentMethodInfo.method === 'creditCard'
-}
-
-async function handlePayment (paymentObject) {
-  const response = await makePayment(paymentObject)
-=======
   const isAdyen = paymentObject.paymentMethodInfo.paymentInterface === 'ctp-adyen-integration'
   const isCreditCard = paymentObject.paymentMethodInfo.method === 'creditCard'
   const hasReferenceField = !_.isNil(paymentObject.custom.fields.reference)
   const transaction = _getTransaction(paymentObject)
   const hasTransaction = _.isObject(transaction)
-  return isAdyen && isCreditCard && hasReferenceField && hasTransaction
+  const hasMakePaymentInteraction = paymentObject.interfaceInteractions
+    .some(i => i.fields.type === 'makePayment')
+  return !hasMakePaymentInteraction
+    && isAdyen
+    && isCreditCard
+    && hasReferenceField
+    && hasTransaction
 }
 
 async function handlePayment (paymentObject) {
-  const result = await _makePayment(paymentObject)
->>>>>>> 3987d28f
+  const response = await _makePayment(paymentObject)
   // for statusCodes, see https://docs.adyen.com/developers/development-resources/response-handling
   const interfaceInteractionStatus = response.status === 200 ? c.SUCCESS : c.FAILURE
   const body = await response.json()
@@ -60,7 +54,6 @@
       action: 'setInterfaceId',
       interfaceId: body.pspReference
     })
-<<<<<<< HEAD
   if (body.resultCode) {
     const resultCode = body.resultCode.toLowerCase()
     if (resultCode === c.REDIRECT_SHOPPER.toLowerCase()) {
@@ -83,24 +76,11 @@
         value: paymentData
       })
     }
-    actions.push({
-      action: 'addTransaction',
-      transaction: {
-        type: 'Charge',
-        amount: {
-          currencyCode: paymentObject.amountPlanned.currencyCode,
-          centAmount: paymentObject.amountPlanned.centAmount
-        },
-        state: paymentAdyenStateToCtpState[body.resultCode.toLowerCase()]
-      }
-=======
-  if (result.resultCode) {
     const transaction = _getTransaction(paymentObject)
     actions.push({
       action: 'changeTransactionState',
       transactionId: transaction.id,
-      state: _.capitalize(paymentAdyenStateToCtpState[result.resultCode.toLowerCase()])
->>>>>>> 3987d28f
+      state: _.capitalize(paymentAdyenStateToCtpState[body.resultCode.toLowerCase()])
     })
   }
   return {
@@ -115,10 +95,11 @@
 }
 
 async function _makePayment (paymentObject) {
+  const transaction = _getTransaction(paymentObject)
   const body = {
     amount: {
-      currency: paymentObject.amountPlanned.currencyCode,
-      value: paymentObject.amountPlanned.centAmount
+      currency: transaction.amount.currencyCode,
+      value: transaction.amount.centAmount
     },
     reference: paymentObject.custom.fields.reference,
     paymentMethod: {
@@ -131,7 +112,6 @@
     returnUrl: paymentObject.custom.fields.returnUrl,
     merchantAccount: config.adyen.merchantAccount
   }
-<<<<<<< HEAD
   if (paymentObject.custom.fields.holderName)
     body.holderName = paymentObject.custom.fields.holderName
   if (paymentObject.custom.fields.executeThreeD)
@@ -143,16 +123,6 @@
     body.browserInfo = browserInfo
   }
   const response = await fetch(`${config.adyen.apiBaseUrl}/payments`, {
-=======
-  const transaction = _getTransaction(paymentObject)
-  if (transaction)
-    body.amount = {
-      currency: transaction.amount.currencyCode,
-      value: transaction.amount.centAmount
-    }
-
-  const resultPromise = await fetch(`${config.adyen.apiBaseUrl}/payments`, {
->>>>>>> 3987d28f
     method: 'POST',
     body: JSON.stringify(body),
     headers: { 'x-api-key': config.adyen.apiKey, 'Content-Type': 'application/json' }
