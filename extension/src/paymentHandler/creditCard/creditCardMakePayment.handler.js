--- conflicted
+++ resolved
@@ -33,34 +33,23 @@
 }
 
 async function handlePayment (paymentObject) {
-<<<<<<< HEAD
-  const response = await _makePayment(paymentObject)
+  const { request, response } = await _makePayment(paymentObject)
   // for statusCodes, see https://docs.adyen.com/developers/development-resources/response-handling
   const interfaceInteractionStatus = response.status === 200 ? c.SUCCESS : c.FAILURE
   const body = await response.json()
-=======
-  const { request, response } = await _makePayment(paymentObject)
-  // for statusCodes, see https://docs.adyen.com/developers/development-resources/response-handling
-  const interfaceInteractionStatus = response.status === 200 ? c.SUCCESS : c.FAILURE
->>>>>>> 24fab4b8
   const actions = [
     {
       action: 'addInterfaceInteraction',
       type: { key: c.CTP_INTERFACE_INTERACTION },
       fields: {
         timestamp: new Date(),
-<<<<<<< HEAD
         response: JSON.stringify(body),
-=======
-        response: JSON.stringify(response),
         request: JSON.stringify(request),
->>>>>>> 24fab4b8
         type: 'makePayment',
         status: interfaceInteractionStatus
       }
     }
   ]
-<<<<<<< HEAD
   if (body.pspReference)
     actions.push({
       action: 'setInterfaceId',
@@ -88,23 +77,11 @@
         value: paymentData
       })
     }
-=======
-  if (response.pspReference)
-    actions.push({
-      action: 'setInterfaceId',
-      interfaceId: response.pspReference
-    })
-  if (response.resultCode) {
->>>>>>> 24fab4b8
     const transaction = _getTransaction(paymentObject)
     actions.push({
       action: 'changeTransactionState',
       transactionId: transaction.id,
-<<<<<<< HEAD
       state: _.capitalize(paymentAdyenStateToCtpState[body.resultCode.toLowerCase()])
-=======
-      state: _.capitalize(paymentAdyenStateToCtpState[response.resultCode.toLowerCase()])
->>>>>>> 24fab4b8
     })
   }
   return {
@@ -142,27 +119,18 @@
     body.additionalData = {
       executeThreeD: paymentObject.custom.fields.executeThreeD.toString()
     }
-<<<<<<< HEAD
   if (paymentObject.custom.fields.browserInfo) {
     const browserInfo = JSON.parse(paymentObject.custom.fields.browserInfo)
     body.browserInfo = browserInfo
   }
-  const response = await fetch(`${config.adyen.apiBaseUrl}/payments`, {
-=======
-
   const request = {
->>>>>>> 24fab4b8
     method: 'POST',
     body: JSON.stringify(body),
     headers: { 'x-api-key': config.adyen.apiKey, 'Content-Type': 'application/json' }
   }
   const resultPromise = await fetch(`${config.adyen.apiBaseUrl}/payments`, request)
 
-<<<<<<< HEAD
-  return response
-=======
-  return { response: await resultPromise.json(), request }
->>>>>>> 24fab4b8
+  return { response: await resultPromise, request }
 }
 
 module.exports = { isSupported, handlePayment }