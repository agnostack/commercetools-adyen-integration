--- conflicted
+++ resolved
@@ -38,13 +38,8 @@
 
   const config = _.merge(
     getEnvConfig(),
-<<<<<<< HEAD
     { ctp: getCTPEnvCredentials() },
-    { adyen: getAdyenCredentials() },
-    getFileConfig()
-=======
-    { ctp: getCTPEnvCredentials() }
->>>>>>> 0fcd1c64
+    { adyen: getAdyenCredentials() }
   )
 
   // raise an exception when there are no CTP credentials
