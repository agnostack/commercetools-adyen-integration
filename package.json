{
  "name": "commercetools-adyen-integration",
  "version": "0.0.1",
  "description": "Integration between Commercetools and Adyen payment service provider",
  "main": "index.js",
  "scripts": {
    "test": "mocha --exit --timeout 30000 --full-trace extension/test/**/*.spec.js",
    "extension": "node ./extensions/src/init.js",
    "lint": "./node_modules/.bin/eslint extension",
    "init": "CTP_PROJECT_KEY=projectKey CTP_CLIENT_ID=clientId CTP_CLIENT_SECRET=clientSecret API_EXTENSION_BASE_URL=extensionUrl node ./extension/scripts/initResources.js",
    "cypress:run": "cypress run",
    "cypress:open": "cypress open",
    "cypress": "start-server-and-test cypress-setup http://localhost:8000 cypress:run",
    "cypress-ui": "start-server-and-test cypress-setup http://localhost:8000 cypress:open",
    "cypress-setup": "node ./cypress/set-up-server.js"
  },
  "keywords": [
    "Adyen"
  ],
  "repository": {
    "type": "git",
    "url": "git+https://github.com/commercetools/commercetools-adyen-integration.git"
  },
  "author": {
    "name": "Lam Tran",
    "email": "lam.tran@commercetools.de"
  },
  "engines": {
    "node": ">=10",
    "npm": ">=5"
  },
  "contributors": [],
  "bugs": {
    "url": "https://github.com/commercetools/commercetools-adyen-integration/issues"
  },
  "homepage": "https://github.com/commercetools/commercetools-adyen-integration#readme",
  "devDependencies": {
<<<<<<< HEAD
    "adyen-cse-js": "git+https://github.com/Adyen/adyen-cse-web.git#0_1_23",
    "babel-eslint": "10.0.1",
    "chai": "4.2.0",
    "cypress": "3.1.5",
    "eslint": "5.12.0",
    "eslint-config-airbnb": "17.1.0",
    "eslint-config-commercetools": "6.0.0",
    "eslint-plugin-cypress": "2.2.0",
    "eslint-plugin-import": "2.14.0",
    "mocha": "5.2.0",
    "ngrok": "3.1.0",
    "start-server-and-test": "1.7.11"
=======
    "babel-eslint": "^10.0.1",
    "chai": "^4.2.0",
    "eslint": "^5.12.0",
    "eslint-config-airbnb": "^17.1.0",
    "eslint-config-commercetools": "^6.0.0",
    "eslint-plugin-import": "^2.14.0",
    "mocha": "^5.2.0",
    "ngrok": "^3.1.0"
>>>>>>> 216aa3af
  },
  "dependencies": {
    "@commercetools/api-request-builder": "^5.0.0",
    "@commercetools/sdk-client": "^2.0.0",
    "@commercetools/sdk-middleware-auth": "^5.0.0",
    "@commercetools/sdk-middleware-http": "^5.0.0",
    "@commercetools/sdk-middleware-queue": "^2.0.0",
    "@commercetools/sync-actions": "^3.0.0",
    "bluebird": "^3.5.3",
    "lodash": "^4.17.11",
    "node-fetch": "^2.3.0"
  }
}<|MERGE_RESOLUTION|>--- conflicted
+++ resolved
@@ -35,29 +35,18 @@
   },
   "homepage": "https://github.com/commercetools/commercetools-adyen-integration#readme",
   "devDependencies": {
-<<<<<<< HEAD
-    "adyen-cse-js": "git+https://github.com/Adyen/adyen-cse-web.git#0_1_23",
-    "babel-eslint": "10.0.1",
-    "chai": "4.2.0",
-    "cypress": "3.1.5",
-    "eslint": "5.12.0",
-    "eslint-config-airbnb": "17.1.0",
-    "eslint-config-commercetools": "6.0.0",
-    "eslint-plugin-cypress": "2.2.0",
-    "eslint-plugin-import": "2.14.0",
-    "mocha": "5.2.0",
-    "ngrok": "3.1.0",
-    "start-server-and-test": "1.7.11"
-=======
+    "adyen-cse-js": "^git+https://github.com/Adyen/adyen-cse-web.git#0_1_23",
     "babel-eslint": "^10.0.1",
     "chai": "^4.2.0",
+    "cypress": "^3.1.5",
     "eslint": "^5.12.0",
     "eslint-config-airbnb": "^17.1.0",
     "eslint-config-commercetools": "^6.0.0",
+    "eslint-plugin-cypress": "^2.2.0",
     "eslint-plugin-import": "^2.14.0",
     "mocha": "^5.2.0",
-    "ngrok": "^3.1.0"
->>>>>>> 216aa3af
+    "ngrok": "^3.1.0",
+    "start-server-and-test": "^1.7.11"
   },
   "dependencies": {
     "@commercetools/api-request-builder": "^5.0.0",
